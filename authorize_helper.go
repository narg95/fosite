--- conflicted
+++ resolved
@@ -200,8 +200,7 @@
 
 func IsLocalhost(redirectURI *url.URL) bool {
 	hn := redirectURI.Hostname()
-<<<<<<< HEAD
-	return strings.HasSuffix(hn, ".localhost") || hn == "127.0.0.1" || hn == "localhost"
+	return strings.HasSuffix(hn, ".localhost") || hn == "127.0.0.1" || hn == "::1" || hn == "localhost"
 }
 
 func WriteAuthorizeFormPostResponse(redirectURL string, parameters url.Values, rw io.Writer) {
@@ -304,7 +303,4 @@
 		return findBody(node.NextSibling)
 	}
 	return nil
-=======
-	return strings.HasSuffix(hn, ".localhost") || hn == "127.0.0.1" || hn == "::1" || hn == "localhost"
->>>>>>> c598cc7f
 }